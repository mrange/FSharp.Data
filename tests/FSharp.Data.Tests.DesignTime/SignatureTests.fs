﻿module FSharp.Data.Tests.DesignTime.SignatureTests

#if INTERACTIVE
#r "../../packages/NUnit.2.6.2/lib/nunit.framework.dll"
#r "../../bin/FSharp.Data.DesignTime.dll"
#load "../Common/FsUnit.fs"
#endif

open System
open System.IO
open FsUnit
open NUnit.Framework
open ProviderImplementation

type TestCase = 
    | TestCase of TypeProviderInstantiation
    override x.ToString() =
        let (TestCase x) = x
        match x with
        | Csv x -> 
            ["Csv"
             x.Sample
             x.Separator
             x.Culture]
        | Xml x -> 
            ["Xml"
             x.Sample
             x.Global.ToString()
             x.SampleList.ToString()
             x.Culture]
        | Json x -> 
            ["Json"
             x.Sample
             x.SampleList.ToString()
             x.Culture]
        | WorldBank x -> 
            ["WorldBank"
             x.Sources
             x.Asynchronous.ToString()]
        | Freebase x -> 
            ["Freebase"
             x.NumIndividuals.ToString()
             x.UseUnitsOfMeasure.ToString()
             x.Pluralize.ToString()
             x.LocalCache.ToString()
             x.AllowLocalQueryEvaluation.ToString()]
        |> String.concat ","

    static member Parse (line:string) =
        let args = line.Split [|','|]
        match args.[0] with
        | "Csv" ->
            Csv { Sample = args.[1]
                  Separator = args.[2]
                  Culture = args.[3]
                  InferRows = Int32.MaxValue
                  ResolutionFolder = "" }
        | "Xml" ->
            Xml { Sample = args.[1]
                  Global = args.[2] |> bool.Parse
                  SampleList = args.[3] |> bool.Parse
                  Culture = args.[4]
                  ResolutionFolder = "" }
        | "Json" ->
            Json { Sample = args.[1]
                   SampleList = args.[2] |> bool.Parse
                   Culture = args.[3] 
                   ResolutionFolder = ""}
        | "WorldBank" ->
            WorldBank { Sources = args.[1]
                        Asynchronous = args.[2] |> bool.Parse }
        | "Freebase" ->
            Freebase { Key = args.[1]
                       NumIndividuals = args.[2] |> Int32.Parse
                       UseUnitsOfMeasure = args.[3] |> bool.Parse
                       Pluralize = args.[4] |> bool.Parse
                       SnapshotDate = "now"
                       ServiceUrl = "https://www.googleapis.com/freebase/v1"
                       LocalCache = args.[5] |> bool.Parse
                       AllowLocalQueryEvaluation = args.[6] |> bool.Parse }
        | _ -> failwithf "Unknown: %s" args.[0]
        |> TestCase

    member x.Dump resolutionFolder runtimeAssembly signatureOnly =        
        let (TestCase x) = x
        let outputFunc = 
            match x with
            | Freebase _ -> Debug.prettyPrintWithMaxDepth signatureOnly 3
            | _ -> Debug.prettyPrint signatureOnly
        let output = 
            x.generateType resolutionFolder runtimeAssembly 
            |> outputFunc
        output.Replace("FSharp.Data.RuntimeImplementation.", "FDR.")

let (++) a b = Path.Combine(a, b)

let testCases = 
    __SOURCE_DIRECTORY__ ++ "SignatureTestCases.config" 
    |> File.ReadAllLines
    |> Array.map TestCase.Parse

let expectedDirectory = __SOURCE_DIRECTORY__ ++ "expected" 

let getExpectedPath testCase = 
    expectedDirectory ++ (testCase.ToString().Replace("://", "_").Replace("/", "_") + ".expected")

let resolutionFolder = __SOURCE_DIRECTORY__ ++ ".." ++ "FSharp.Data.Tests" ++ "Data"
let runtimeAssembly = __SOURCE_DIRECTORY__ ++ ".." ++ ".." ++ "bin" ++ "FSharp.Data.dll"
let portableRuntimeAssembly = __SOURCE_DIRECTORY__ ++ ".." ++ ".." ++ "bin" ++ "portable" ++ "FSharp.Data.dll"
let silverlightRuntimeAssembly = __SOURCE_DIRECTORY__ ++ ".." ++ ".." ++ "bin" ++ "sl5" ++ "FSharp.Data.dll"

let generateAllExpected() =
    if not <| Directory.Exists expectedDirectory then 
        Directory.CreateDirectory expectedDirectory |> ignore
    for testCase in testCases do
        let output = testCase.Dump resolutionFolder runtimeAssembly true
        File.WriteAllText(getExpectedPath testCase, output)

let normalizeEndings (str:string) =
  str.Replace("\r\n", "\n").Replace("\r", "\n")

[<Test>]
[<TestCaseSource "testCases">]
let ``Validate signature didn't change `` (testCase:TestCase) = 
<<<<<<< HEAD
    let expected = getExpectedPath testCase |> File.ReadAllText |> normalizeEndings
    let output = testCase.Dump resolutionFolder runtimeAssembly signatureOnly |> normalizeEndings 
    output |> should equal expected
=======
    let expected = getExpectedPath testCase |> File.ReadAllText 
    let output = testCase.Dump resolutionFolder runtimeAssembly true
    output |> should equal expected

[<Test>]
[<TestCaseSource "testCases">]
let ``Generating expressions works `` (testCase:TestCase) = 
    let expected = getExpectedPath testCase |> File.ReadAllText 
    testCase.Dump resolutionFolder runtimeAssembly false |> ignore

[<Test>]
[<TestCaseSource "testCases">]
let ``Generating expressions works in portable `` (testCase:TestCase) = 
    let expected = getExpectedPath testCase |> File.ReadAllText 
    testCase.Dump resolutionFolder portableRuntimeAssembly false |> ignore

[<Test>]
[<TestCaseSource "testCases">]
let ``Generating expressions works in silverlight `` (testCase:TestCase) = 
    let expected = getExpectedPath testCase |> File.ReadAllText 
    testCase.Dump resolutionFolder silverlightRuntimeAssembly false |> ignore
>>>>>>> 69a8d684
<|MERGE_RESOLUTION|>--- conflicted
+++ resolved
@@ -122,13 +122,8 @@
 [<Test>]
 [<TestCaseSource "testCases">]
 let ``Validate signature didn't change `` (testCase:TestCase) = 
-<<<<<<< HEAD
     let expected = getExpectedPath testCase |> File.ReadAllText |> normalizeEndings
-    let output = testCase.Dump resolutionFolder runtimeAssembly signatureOnly |> normalizeEndings 
-    output |> should equal expected
-=======
-    let expected = getExpectedPath testCase |> File.ReadAllText 
-    let output = testCase.Dump resolutionFolder runtimeAssembly true
+    let output = testCase.Dump resolutionFolder runtimeAssembly true |> normalizeEndings 
     output |> should equal expected
 
 [<Test>]
@@ -147,5 +142,4 @@
 [<TestCaseSource "testCases">]
 let ``Generating expressions works in silverlight `` (testCase:TestCase) = 
     let expected = getExpectedPath testCase |> File.ReadAllText 
-    testCase.Dump resolutionFolder silverlightRuntimeAssembly false |> ignore
->>>>>>> 69a8d684
+    testCase.Dump resolutionFolder silverlightRuntimeAssembly false |> ignore