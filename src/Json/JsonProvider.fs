--- conflicted
+++ resolved
@@ -56,14 +56,8 @@
         CreateFromTextReaderForSampleList = fun reader -> 
           result.GetConverter ctx <@@ JsonDocument.CreateList(%reader, cultureStr) @@> }
 
-<<<<<<< HEAD
-    generateConstructors "JSON" sample sampleIsList
-                         parseSingle parseList getSpecFromSamples 
-                         version this cfg replacer resolutionFolder (*generateDefaultConstructor*)false
-=======
     generateConstructors "JSON" sample sampleIsList parseSingle parseList
                          getSpecFromSamples version this cfg replacer resolutionFolder
->>>>>>> 057e880b
 
   // Add static parameter that specifies the API we want to get (compile-time) 
   let parameters = 
