﻿// --------------------------------------------------------------------------------------
// Copyright (c) Microsoft Corporation 2005-2012.
// This sample code is provided "as is" without warranty of any kind.
// We disclaim all warranties, either express or implied, including the
// warranties of merchantability and fitness for a particular purpose.
//
// A simple F# portable parser for JSON data
// --------------------------------------------------------------------------------------

namespace FSharp.Data

open System
open System.IO
open System.ComponentModel
open System.Text
open System.Globalization
open FSharp.Data
open FSharp.Data.Runtime
open FSharp.Data.Runtime.HttpUtils

/// Specifies the formatting behaviour of JSON values
[<RequireQualifiedAccess>]
type JsonSaveOptions =
  /// Format (indent) the JsonValue
  | None = 0
  /// Print the JsonValue in one line in a compact way
  | DisableFormatting = 1

/// Represents a JSON value. Large numbers that do not fit in the
/// Decimal type are represented using the Float case, while
/// smaller numbers are represented as decimals to avoid precision loss.
[<RequireQualifiedAccess>]
[<StructuredFormatDisplay("{_Print}")>]
type JsonValue =
  | String of string
  | Number of decimal
  | Float of float
  | Record of properties:(string * JsonValue)[]
  | Array of elements:JsonValue[]
  | Boolean of bool
  | Null

  /// [omit]
  [<EditorBrowsableAttribute(EditorBrowsableState.Never)>]
  [<CompilerMessageAttribute("This method is intended for use in generated code only.", 10001, IsHidden=true, IsError=false)>]
  member x._Print = x.ToString()

  override x.ToString() = x.ToString(JsonSaveOptions.None)

  member x.ToString saveOptions =

    let rec serialize (sb:StringBuilder) indentation json =
      let append (str:string) = 
        sb.Append str 
        |> ignore
      let appendFormat (format:string) (str:string) = 
        sb.AppendFormat(format, str) 
        |> ignore
      let newLine plus =
        if saveOptions = JsonSaveOptions.None then
          sb.AppendLine() |> ignore
          System.String(' ', indentation + plus) |> append
      match json with
<<<<<<< HEAD
      | Null -> append "null"
      | Boolean b -> append (if b then "true" else "false")
      | Number number -> append <| number.ToString(CultureInfo.InvariantCulture)
      | Float number -> append <| number.ToString(CultureInfo.InvariantCulture)
      | String s -> 
          append "\""
          append <| JavaScriptStringEncode s
          append "\""
      | Record properties -> 
=======
      | Null -> sb.Append "null"
      | Boolean b -> sb.Append(if b then "true" else "false")
      | Number number -> sb.Append(number.ToString(CultureInfo.InvariantCulture))
      | Float number -> sb.Append(number.ToString(CultureInfo.InvariantCulture))
      | String s ->
          sb.Append("\"" + JavaScriptStringEncode(s) + "\"")
      | Record properties ->
>>>>>>> 1158ed20
          let isNotFirst = ref false
          append "{"
          for k, v in properties do
            if !isNotFirst 
            then append "," 
            else isNotFirst := true
            newLine 2
            if saveOptions = JsonSaveOptions.None then
              appendFormat "\"{0}\": " (JavaScriptStringEncode k)
            else
              appendFormat "\"{0}\":" (JavaScriptStringEncode k)
            serialize sb (indentation + 2) v
          newLine 0
<<<<<<< HEAD
          append "}"
      | Array elements -> 
=======
          sb.Append "}"
      | Array elements ->
>>>>>>> 1158ed20
          let isNotFirst = ref false
          append "["
          for element in elements do
            if !isNotFirst 
            then append ","
            else isNotFirst := true
            newLine 2
<<<<<<< HEAD
            serialize sb (indentation + 2) element
          if elements.Length > 0 then 
=======
            serialize sb (indentation + 2) element |> ignore
          if elements.Length > 0 then
>>>>>>> 1158ed20
            newLine 0
          append "]"

    let sb = StringBuilder()
    serialize sb 0 x
    sb.ToString()

/// [omit]
[<CompilationRepresentation(CompilationRepresentationFlags.ModuleSuffix)>]
module JsonValue =

  /// Active Pattern to view a `JsonValue.Record of (string * JsonValue)[]` as a `JsonValue.Object of Map<string, JsonValue>` for
  /// backwards compatibility reaons
  [<Obsolete("Please use JsonValue.Record instead")>]
  let (|Object|_|) x =
    match x with
    | JsonValue.Record properties -> Map.ofArray properties |> Some
    | _ -> None

  /// Constructor to create a `JsonValue.Record of (string * JsonValue)[]` as a `JsonValue.Object of Map<string, JsonValue>` for
  /// backwards compatibility reaons
  [<Obsolete("Please use JsonValue.Record instead")>]
  let Object = Map.toArray >> JsonValue.Record

// --------------------------------------------------------------------------------------
// JSON parser
// --------------------------------------------------------------------------------------

type private JsonParser(jsonText:string, cultureInfo, tolerateErrors) =

    let cultureInfo = defaultArg cultureInfo CultureInfo.InvariantCulture

    let mutable i = 0
    let s = jsonText

    // Helper functions
    let skipWhitespace() =
      while i < s.Length && Char.IsWhiteSpace s.[i] do
        i <- i + 1
    let decimalSeparator = cultureInfo.NumberFormat.NumberDecimalSeparator.[0]
    let isNumChar c =
      Char.IsDigit c || c=decimalSeparator || c='e' || c='E' || c='+' || c='-'
<<<<<<< HEAD
    let throw() = 
      let msg = 
        sprintf 
          "Invalid JSON starting at character %d, snippet = \n----\n%s\n-----\njson = \n------\n%s\n-------" 
=======
    let throw() =
      let msg =
        sprintf
          "Invalid Json starting at character %d, snippet = \n----\n%s\n-----\njson = \n------\n%s\n-------"
>>>>>>> 1158ed20
          i (jsonText.[(max 0 (i-10))..(min (jsonText.Length-1) (i+10))]) (if jsonText.Length > 1000 then jsonText.Substring(0, 1000) else jsonText)
      failwith msg
    let ensure cond =
      if not cond then throw()

    // Recursive descent parser for JSON that uses global mutable index
    let rec parseValue() =
        skipWhitespace()
        ensure(i < s.Length)
        match s.[i] with
        | '"' -> JsonValue.String(parseString())
        | '-' -> parseNum()
        | c when Char.IsDigit(c) -> parseNum()
        | '{' -> parseObject()
        | '[' -> parseArray()
        | 't' -> parseLiteral("true", JsonValue.Boolean true)
        | 'f' -> parseLiteral("false", JsonValue.Boolean false)
        | 'n' -> parseLiteral("null", JsonValue.Null)
        | _ -> throw()

    and parseRootValue() =
        skipWhitespace()
        ensure(i < s.Length)
        match s.[i] with
        | '{' -> parseObject()
        | '[' -> parseArray()
        | _ -> throw()

    and parseString() =
        ensure(i < s.Length && s.[i] = '"')
        i <- i + 1
        let buf = new StringBuilder()
        while i < s.Length && s.[i] <> '"' do
            if s.[i] = '\\' then
                ensure(i+1 < s.Length)
                match s.[i+1] with
                | 'b' -> buf.Append('\b') |> ignore
                | 'f' -> buf.Append('\f') |> ignore
                | 'n' -> buf.Append('\n') |> ignore
                | 't' -> buf.Append('\t') |> ignore
                | 'r' -> buf.Append('\r') |> ignore
                | '\\' -> buf.Append('\\') |> ignore
                | '/' -> buf.Append('/') |> ignore
                | '"' -> buf.Append('"') |> ignore
                | 'u' ->
                    ensure(i+5 < s.Length)
                    let hexdigit d =
                        if d >= '0' && d <= '9' then int32 d - int32 '0'
                        elif d >= 'a' && d <= 'f' then int32 d - int32 'a' + 10
                        elif d >= 'A' && d <= 'F' then int32 d - int32 'A' + 10
                        else failwith "hexdigit"
                    let unicodeChar (s:string) =
                        if s.Length <> 4 then failwith "unicodeChar";
                        char (hexdigit s.[0] * 4096 + hexdigit s.[1] * 256 + hexdigit s.[2] * 16 + hexdigit s.[3])
                    let ch = unicodeChar (s.Substring(i+2, 4))
                    buf.Append(ch) |> ignore
                    i <- i + 4  // the \ and u will also be skipped past further below
                | _ -> throw()
                i <- i + 2  // skip past \ and next char
            else
                buf.Append(s.[i]) |> ignore
                i <- i + 1
        ensure(i < s.Length && s.[i] = '"')
        i <- i + 1
        buf.ToString()

    and parseNum() =
        let start = i
        while i < s.Length && isNumChar(s.[i]) do
            i <- i + 1
        let len = i - start
        match TextConversions.AsDecimal cultureInfo (s.Substring(start,len)) with
        | Some x -> JsonValue.Number x
        | _ ->
            match TextConversions.AsFloat [| |] (*useNoneForMissingValues*)false cultureInfo (s.Substring(start,len)) with
            | Some x -> JsonValue.Float x
            | _ -> throw()

    and parsePair() =
        let key = parseString()
        skipWhitespace()
        ensure(i < s.Length && s.[i] = ':')
        i <- i + 1
        skipWhitespace()
        key, parseValue()

    and parseEllipsis() =
        let mutable openingBrace = false
        if i < s.Length && s.[i] = '{' then
            openingBrace <- true
            i <- i + 1
            skipWhitespace()
        while i < s.Length && s.[i] = '.' do
            i <- i + 1
            skipWhitespace()
        if openingBrace && i < s.Length && s.[i] = '}' then
            i <- i + 1
            skipWhitespace()

    and parseObject() =
        ensure(i < s.Length && s.[i] = '{')
        i <- i + 1
        skipWhitespace()
        let pairs = ResizeArray<_>()
        if i < s.Length && s.[i] = '"' then
            pairs.Add(parsePair())
            skipWhitespace()
            while i < s.Length && s.[i] = ',' do
                i <- i + 1
                skipWhitespace()
                if tolerateErrors && s.[i] = '}' then
                    () // tolerate a trailing comma, even though is not valid json
                else
                    pairs.Add(parsePair())
                    skipWhitespace()
        if tolerateErrors && i < s.Length && s.[i] <> '}' then
            parseEllipsis() // tolerate ... or {...}
        ensure(i < s.Length && s.[i] = '}')
        i <- i + 1
        JsonValue.Record(pairs |> Array.ofSeq)

    and parseArray() =
        ensure(i < s.Length && s.[i] = '[')
        i <- i + 1
        skipWhitespace()
        let vals = ResizeArray<_>()
        if i < s.Length && s.[i] <> ']' then
            vals.Add(parseValue())
            skipWhitespace()
            while i < s.Length && s.[i] = ',' do
                i <- i + 1
                skipWhitespace()
                vals.Add(parseValue())
                skipWhitespace()
        if tolerateErrors && i < s.Length && s.[i] <> ']' then
            parseEllipsis() // tolerate ... or {...}
        ensure(i < s.Length && s.[i] = ']')
        i <- i + 1
        JsonValue.Array(vals |> Seq.toArray)

    and parseLiteral(expected, r) =
        ensure(i+expected.Length < s.Length)
        for j in 0 .. expected.Length - 1 do
            ensure(s.[i+j] = expected.[j])
        i <- i + expected.Length
        r

    // Start by parsing the top-level value
    member x.Parse() =
        let value = parseRootValue()
        skipWhitespace()
        if i <> s.Length then
            throw()
        value

    member x.ParseMultiple() =
        seq {
            while i <> s.Length do
                yield parseRootValue()
                skipWhitespace()
        }

type JsonValue with

  /// Parses the specified JSON string
  static member Parse(text, ?cultureInfo) =
    JsonParser(text, cultureInfo, false).Parse()

  /// Loads JSON from the specified stream
  static member Load(stream:Stream, ?cultureInfo) =
    use reader = new StreamReader(stream)
    let text = reader.ReadToEnd()
    JsonParser(text, cultureInfo, false).Parse()

  /// Loads JSON from the specified reader
  static member Load(reader:TextReader, ?cultureInfo) =
    let text = reader.ReadToEnd()
    JsonParser(text, cultureInfo, false).Parse()

  /// Loads JSON from the specified uri asynchronously
  static member AsyncLoad(uri:string, ?cultureInfo) = async {
    let! reader = IO.asyncReadTextAtRuntime false "" "" "JSON" uri
    let text = reader.ReadToEnd()
    return JsonParser(text, cultureInfo, false).Parse()
  }

  /// Loads JSON from the specified uri
  static member Load(uri:string, ?cultureInfo) =
    JsonValue.AsyncLoad(uri, ?cultureInfo=cultureInfo)
    |> Async.RunSynchronously

  /// Parses the specified JSON string, tolerating invalid errors like trailing commans, and ignore content with elipsis ... or {...}
  static member ParseSample(text, ?cultureInfo) =
    JsonParser(text, cultureInfo, true).Parse()

  /// Parses the specified string into multiple JSON values
  static member ParseMultiple(text, ?cultureInfo) =
    JsonParser(text, cultureInfo, false).ParseMultiple()

  /// Sends the JSON to the specified uri. Defaults to a POST request.
  member x.Request(uri:string, ?httpMethod, ?headers) =
    let httpMethod = defaultArg httpMethod HttpMethod.Post
    let headers = defaultArg headers []
    let headers =
        if headers |> List.exists (fst >> ((=) (fst (HttpRequestHeaders.UserAgent ""))))
        then headers
        else HttpRequestHeaders.UserAgent "F# Data JSON Type Provider" :: headers
    let headers = HttpRequestHeaders.ContentType HttpContentTypes.Json :: headers
    Http.Request(
      uri,
      body = TextRequest (x.ToString(JsonSaveOptions.DisableFormatting)),
      headers = headers,
      httpMethod = httpMethod)

  /// Sends the JSON to the specified uri. Defaults to a POST request.
  member x.RequestAsync(uri:string, ?httpMethod, ?headers) =
    let httpMethod = defaultArg httpMethod HttpMethod.Post
    let headers = defaultArg headers []
    let headers =
        if headers |> List.exists (fst >> ((=) (fst (HttpRequestHeaders.UserAgent ""))))
        then headers
        else HttpRequestHeaders.UserAgent "F# Data JSON Type Provider" :: headers
    let headers = HttpRequestHeaders.ContentType HttpContentTypes.Json :: headers
    Http.AsyncRequest(
      uri,
      body = TextRequest (x.ToString(JsonSaveOptions.DisableFormatting)),
      headers = headers,
      httpMethod = httpMethod)

  [<Obsolete("Please use JsonValue.Request instead")>]
  member x.Post(uri:string, ?headers) =
    x.Request(uri, ?headers = headers)<|MERGE_RESOLUTION|>--- conflicted
+++ resolved
@@ -1,8 +1,8 @@
 ﻿// --------------------------------------------------------------------------------------
 // Copyright (c) Microsoft Corporation 2005-2012.
-// This sample code is provided "as is" without warranty of any kind.
-// We disclaim all warranties, either express or implied, including the
-// warranties of merchantability and fitness for a particular purpose.
+// This sample code is provided "as is" without warranty of any kind. 
+// We disclaim all warranties, either express or implied, including the 
+// warranties of merchantability and fitness for a particular purpose. 
 //
 // A simple F# portable parser for JSON data
 // --------------------------------------------------------------------------------------
@@ -20,13 +20,13 @@
 
 /// Specifies the formatting behaviour of JSON values
 [<RequireQualifiedAccess>]
-type JsonSaveOptions =
+type JsonSaveOptions = 
   /// Format (indent) the JsonValue
   | None = 0
   /// Print the JsonValue in one line in a compact way
   | DisableFormatting = 1
 
-/// Represents a JSON value. Large numbers that do not fit in the
+/// Represents a JSON value. Large numbers that do not fit in the 
 /// Decimal type are represented using the Float case, while
 /// smaller numbers are represented as decimals to avoid precision loss.
 [<RequireQualifiedAccess>]
@@ -34,7 +34,7 @@
 type JsonValue =
   | String of string
   | Number of decimal
-  | Float of float
+  | Float of float 
   | Record of properties:(string * JsonValue)[]
   | Array of elements:JsonValue[]
   | Boolean of bool
@@ -47,7 +47,7 @@
 
   override x.ToString() = x.ToString(JsonSaveOptions.None)
 
-  member x.ToString saveOptions =
+  member x.ToString saveOptions = 
 
     let rec serialize (sb:StringBuilder) indentation json =
       let append (str:string) = 
@@ -61,7 +61,6 @@
           sb.AppendLine() |> ignore
           System.String(' ', indentation + plus) |> append
       match json with
-<<<<<<< HEAD
       | Null -> append "null"
       | Boolean b -> append (if b then "true" else "false")
       | Number number -> append <| number.ToString(CultureInfo.InvariantCulture)
@@ -71,15 +70,6 @@
           append <| JavaScriptStringEncode s
           append "\""
       | Record properties -> 
-=======
-      | Null -> sb.Append "null"
-      | Boolean b -> sb.Append(if b then "true" else "false")
-      | Number number -> sb.Append(number.ToString(CultureInfo.InvariantCulture))
-      | Float number -> sb.Append(number.ToString(CultureInfo.InvariantCulture))
-      | String s ->
-          sb.Append("\"" + JavaScriptStringEncode(s) + "\"")
-      | Record properties ->
->>>>>>> 1158ed20
           let isNotFirst = ref false
           append "{"
           for k, v in properties do
@@ -93,13 +83,8 @@
               appendFormat "\"{0}\":" (JavaScriptStringEncode k)
             serialize sb (indentation + 2) v
           newLine 0
-<<<<<<< HEAD
           append "}"
       | Array elements -> 
-=======
-          sb.Append "}"
-      | Array elements ->
->>>>>>> 1158ed20
           let isNotFirst = ref false
           append "["
           for element in elements do
@@ -107,13 +92,8 @@
             then append ","
             else isNotFirst := true
             newLine 2
-<<<<<<< HEAD
             serialize sb (indentation + 2) element
           if elements.Length > 0 then 
-=======
-            serialize sb (indentation + 2) element |> ignore
-          if elements.Length > 0 then
->>>>>>> 1158ed20
             newLine 0
           append "]"
 
@@ -129,14 +109,14 @@
   /// backwards compatibility reaons
   [<Obsolete("Please use JsonValue.Record instead")>]
   let (|Object|_|) x =
-    match x with
+    match x with 
     | JsonValue.Record properties -> Map.ofArray properties |> Some
     | _ -> None
 
   /// Constructor to create a `JsonValue.Record of (string * JsonValue)[]` as a `JsonValue.Object of Map<string, JsonValue>` for
   /// backwards compatibility reaons
   [<Obsolete("Please use JsonValue.Record instead")>]
-  let Object = Map.toArray >> JsonValue.Record
+  let Object = Map.toArray >> JsonValue.Record 
 
 // --------------------------------------------------------------------------------------
 // JSON parser
@@ -154,23 +134,16 @@
       while i < s.Length && Char.IsWhiteSpace s.[i] do
         i <- i + 1
     let decimalSeparator = cultureInfo.NumberFormat.NumberDecimalSeparator.[0]
-    let isNumChar c =
+    let isNumChar c = 
       Char.IsDigit c || c=decimalSeparator || c='e' || c='E' || c='+' || c='-'
-<<<<<<< HEAD
     let throw() = 
       let msg = 
         sprintf 
           "Invalid JSON starting at character %d, snippet = \n----\n%s\n-----\njson = \n------\n%s\n-------" 
-=======
-    let throw() =
-      let msg =
-        sprintf
-          "Invalid Json starting at character %d, snippet = \n----\n%s\n-----\njson = \n------\n%s\n-------"
->>>>>>> 1158ed20
           i (jsonText.[(max 0 (i-10))..(min (jsonText.Length-1) (i+10))]) (if jsonText.Length > 1000 then jsonText.Substring(0, 1000) else jsonText)
       failwith msg
-    let ensure cond =
-      if not cond then throw()
+    let ensure cond = 
+      if not cond then throw()  
 
     // Recursive descent parser for JSON that uses global mutable index
     let rec parseValue() =
@@ -213,11 +186,11 @@
                 | '"' -> buf.Append('"') |> ignore
                 | 'u' ->
                     ensure(i+5 < s.Length)
-                    let hexdigit d =
+                    let hexdigit d = 
                         if d >= '0' && d <= '9' then int32 d - int32 '0'
                         elif d >= 'a' && d <= 'f' then int32 d - int32 'a' + 10
                         elif d >= 'A' && d <= 'F' then int32 d - int32 'A' + 10
-                        else failwith "hexdigit"
+                        else failwith "hexdigit" 
                     let unicodeChar (s:string) =
                         if s.Length <> 4 then failwith "unicodeChar";
                         char (hexdigit s.[0] * 4096 + hexdigit s.[1] * 256 + hexdigit s.[2] * 16 + hexdigit s.[3])
@@ -238,10 +211,10 @@
         while i < s.Length && isNumChar(s.[i]) do
             i <- i + 1
         let len = i - start
-        match TextConversions.AsDecimal cultureInfo (s.Substring(start,len)) with
+        match TextConversions.AsDecimal cultureInfo (s.Substring(start,len)) with  
         | Some x -> JsonValue.Number x
-        | _ ->
-            match TextConversions.AsFloat [| |] (*useNoneForMissingValues*)false cultureInfo (s.Substring(start,len)) with
+        | _ -> 
+            match TextConversions.AsFloat [| |] (*useNoneForMissingValues*)false cultureInfo (s.Substring(start,len)) with  
             | Some x -> JsonValue.Float x
             | _ -> throw()
 
@@ -315,34 +288,34 @@
         r
 
     // Start by parsing the top-level value
-    member x.Parse() =
+    member x.Parse() = 
         let value = parseRootValue()
         skipWhitespace()
         if i <> s.Length then
             throw()
         value
 
-    member x.ParseMultiple() =
+    member x.ParseMultiple() = 
         seq {
             while i <> s.Length do
                 yield parseRootValue()
-                skipWhitespace()
+                skipWhitespace() 
         }
 
 type JsonValue with
 
   /// Parses the specified JSON string
-  static member Parse(text, ?cultureInfo) =
+  static member Parse(text, ?cultureInfo) = 
     JsonParser(text, cultureInfo, false).Parse()
 
   /// Loads JSON from the specified stream
-  static member Load(stream:Stream, ?cultureInfo) =
+  static member Load(stream:Stream, ?cultureInfo) = 
     use reader = new StreamReader(stream)
     let text = reader.ReadToEnd()
     JsonParser(text, cultureInfo, false).Parse()
 
   /// Loads JSON from the specified reader
-  static member Load(reader:TextReader, ?cultureInfo) =
+  static member Load(reader:TextReader, ?cultureInfo) = 
     let text = reader.ReadToEnd()
     JsonParser(text, cultureInfo, false).Parse()
 
@@ -367,7 +340,7 @@
     JsonParser(text, cultureInfo, false).ParseMultiple()
 
   /// Sends the JSON to the specified uri. Defaults to a POST request.
-  member x.Request(uri:string, ?httpMethod, ?headers) =
+  member x.Request(uri:string, ?httpMethod, ?headers) =  
     let httpMethod = defaultArg httpMethod HttpMethod.Post
     let headers = defaultArg headers []
     let headers =
@@ -397,5 +370,5 @@
       httpMethod = httpMethod)
 
   [<Obsolete("Please use JsonValue.Request instead")>]
-  member x.Post(uri:string, ?headers) =
+  member x.Post(uri:string, ?headers) =  
     x.Request(uri, ?headers = headers)