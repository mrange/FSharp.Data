﻿// --------------------------------------------------------------------------------------
// Copyright (c) Microsoft Corporation 2005-2012.
// This sample code is provided "as is" without warranty of any kind.
// We disclaim all warranties, either express or implied, including the
// warranties of merchantability and fitness for a particular purpose.
//
// A simple F# portable parser for JSON data
// --------------------------------------------------------------------------------------

namespace FSharp.Data

open System
open System.IO
open System.Text
open System.Globalization
open FSharp.Data
open FSharp.Data.Runtime
open FSharp.Data.Runtime.HttpUtils
open FSharp.Data.Runtime.IO

/// Specifies the formatting behaviour of JSON values
[<RequireQualifiedAccess>]
type JsonSaveOptions =
  /// Format (indent) the JsonValue
  | None = 0
  /// Print the JsonValue in one line in a compact way
  | DisableFormatting = 1

/// Represents a JSON value. Large numbers that do not fit in the
/// Decimal type are represented using the Float case, while
/// smaller numbers are represented as decimals to avoid precision loss.
[<RequireQualifiedAccess>]
type JsonValue =
  | String of string
  | Number of decimal
  | Float of float
  | Record of properties:(string * JsonValue)[]
  | Array of elements:JsonValue[]
  | Boolean of bool
  | Null

  override x.ToString() = x.ToString(JsonSaveOptions.None)

  member x.ToString saveOptions =

    let rec serialize (sb:StringBuilder) indentation json =
      let newLine plus =
        if saveOptions = JsonSaveOptions.None then
          sb.AppendLine() |> ignore
          System.String(' ', indentation + plus) |> sb.Append |> ignore
      match json with
      | Null -> sb.Append "null"
      | Boolean b -> sb.Append(if b then "true" else "false")
      | Number number -> sb.Append(number.ToString(CultureInfo.InvariantCulture))
      | Float number -> sb.Append(number.ToString(CultureInfo.InvariantCulture))
      | String s ->
          sb.Append("\"" + JavaScriptStringEncode(s) + "\"")
      | Record properties ->
          let isNotFirst = ref false
          sb.Append "{"  |> ignore
          for k, v in properties do
            if !isNotFirst then sb.Append "," |> ignore else isNotFirst := true
            newLine 2
            if saveOptions = JsonSaveOptions.None then
              sb.AppendFormat("\"{0}\": ", JavaScriptStringEncode(k)) |> ignore
            else
              sb.AppendFormat("\"{0}\":", JavaScriptStringEncode(k)) |> ignore
            serialize sb (indentation + 2) v |> ignore
          newLine 0
          sb.Append "}"
      | Array elements ->
          let isNotFirst = ref false
          sb.Append "[" |> ignore
          for element in elements do
            if !isNotFirst then sb.Append "," |> ignore else isNotFirst := true
            newLine 2
            serialize sb (indentation + 2) element |> ignore
          if elements.Length > 0 then
            newLine 0
          sb.Append "]"

    (serialize (new StringBuilder()) 0 x).ToString()

/// [omit]
[<CompilationRepresentation(CompilationRepresentationFlags.ModuleSuffix)>]
module JsonValue =

  /// Active Pattern to view a `JsonValue.Record of (string * JsonValue)[]` as a `JsonValue.Object of Map<string, JsonValue>` for
  /// backwards compatibility reaons
  [<Obsolete("Please use JsonValue.Record instead")>]
  let (|Object|_|) x =
    match x with
    | JsonValue.Record properties -> Map.ofArray properties |> Some
    | _ -> None

  /// Constructor to create a `JsonValue.Record of (string * JsonValue)[]` as a `JsonValue.Object of Map<string, JsonValue>` for
  /// backwards compatibility reaons
  [<Obsolete("Please use JsonValue.Record instead")>]
  let Object = Map.toArray >> JsonValue.Record

// --------------------------------------------------------------------------------------
// JSON parser
// --------------------------------------------------------------------------------------

type private JsonParser(jsonText:string, cultureInfo, tolerateErrors) =

    let cultureInfo = defaultArg cultureInfo CultureInfo.InvariantCulture

    let mutable i = 0
    let s = jsonText

    // Helper functions
    let skipWhitespace() =
      while i < s.Length && Char.IsWhiteSpace s.[i] do
        i <- i + 1
    let decimalSeparator = cultureInfo.NumberFormat.NumberDecimalSeparator.[0]
    let isNumChar c =
      Char.IsDigit c || c=decimalSeparator || c='e' || c='E' || c='+' || c='-'
    let throw() =
      let msg =
        sprintf
          "Invalid Json starting at character %d, snippet = \n----\n%s\n-----\njson = \n------\n%s\n-------"
          i (jsonText.[(max 0 (i-10))..(min (jsonText.Length-1) (i+10))]) (if jsonText.Length > 1000 then jsonText.Substring(0, 1000) else jsonText)
      failwith msg
    let ensure cond =
      if not cond then throw()

    // Recursive descent parser for JSON that uses global mutable index
    let rec parseValue() =
        skipWhitespace()
        ensure(i < s.Length)
        match s.[i] with
        | '"' -> JsonValue.String(parseString())
        | '-' -> parseNum()
        | c when Char.IsDigit(c) -> parseNum()
        | '{' -> parseObject()
        | '[' -> parseArray()
        | 't' -> parseLiteral("true", JsonValue.Boolean true)
        | 'f' -> parseLiteral("false", JsonValue.Boolean false)
        | 'n' -> parseLiteral("null", JsonValue.Null)
        | _ -> throw()

    and parseRootValue() =
        skipWhitespace()
        ensure(i < s.Length)
        match s.[i] with
        | '{' -> parseObject()
        | '[' -> parseArray()
        | _ -> throw()

    and parseString() =
        ensure(i < s.Length && s.[i] = '"')
        i <- i + 1
        let buf = new StringBuilder()
        while i < s.Length && s.[i] <> '"' do
            if s.[i] = '\\' then
                ensure(i+1 < s.Length)
                match s.[i+1] with
                | 'b' -> buf.Append('\b') |> ignore
                | 'f' -> buf.Append('\f') |> ignore
                | 'n' -> buf.Append('\n') |> ignore
                | 't' -> buf.Append('\t') |> ignore
                | 'r' -> buf.Append('\r') |> ignore
                | '\\' -> buf.Append('\\') |> ignore
                | '/' -> buf.Append('/') |> ignore
                | '"' -> buf.Append('"') |> ignore
                | 'u' ->
                    ensure(i+5 < s.Length)
                    let hexdigit d =
                        if d >= '0' && d <= '9' then int32 d - int32 '0'
                        elif d >= 'a' && d <= 'f' then int32 d - int32 'a' + 10
                        elif d >= 'A' && d <= 'F' then int32 d - int32 'A' + 10
<<<<<<< HEAD
                        else failwith "hexdigit" 
                    let unicodeChar (s:string) =
                        if s.Length <> 4 then failwith "unicodeChar";
                        char (hexdigit s.[0] * 4096 + hexdigit s.[1] * 256 + hexdigit s.[2] * 16 + hexdigit s.[3])
                    let makeUnicodeChar (c:int16) =  [| byte(c >>> 8); byte(c) |]
=======
                        else failwith "hexdigit"
                    let unicodeChar (s:string) =
                        if s.Length <> 4 then failwith "unicodeChar";
                        char (hexdigit s.[0] * 4096 + hexdigit s.[1] * 256 + hexdigit s.[2] * 16 + hexdigit s.[3])
>>>>>>> 444a9c8d
                    let ch = unicodeChar (s.Substring(i+2, 4))
                    buf.Append(ch) |> ignore
                    i <- i + 4  // the \ and u will also be skipped past further below
                | _ -> throw()
                i <- i + 2  // skip past \ and next char
            else
                buf.Append(s.[i]) |> ignore
                i <- i + 1
        ensure(i < s.Length && s.[i] = '"')
        i <- i + 1
        buf.ToString()

    and parseNum() =
        let start = i
        while i < s.Length && isNumChar(s.[i]) do
            i <- i + 1
        let len = i - start
        match TextConversions.AsDecimal cultureInfo (s.Substring(start,len)) with
        | Some x -> JsonValue.Number x
        | _ ->
            match TextConversions.AsFloat [| |] (*useNoneForMissingValues*)false cultureInfo (s.Substring(start,len)) with
            | Some x -> JsonValue.Float x
            | _ -> throw()

    and parsePair() =
        let key = parseString()
        skipWhitespace()
        ensure(i < s.Length && s.[i] = ':')
        i <- i + 1
        skipWhitespace()
        key, parseValue()

    and parseEllipsis() =
        let mutable openingBrace = false
        if i < s.Length && s.[i] = '{' then
            openingBrace <- true
            i <- i + 1
            skipWhitespace()
        while i < s.Length && s.[i] = '.' do
            i <- i + 1
            skipWhitespace()
        if openingBrace && i < s.Length && s.[i] = '}' then
            i <- i + 1
            skipWhitespace()

    and parseObject() =
        ensure(i < s.Length && s.[i] = '{')
        i <- i + 1
        skipWhitespace()
        let pairs = ResizeArray<_>()
        if i < s.Length && s.[i] = '"' then
            pairs.Add(parsePair())
            skipWhitespace()
            while i < s.Length && s.[i] = ',' do
                i <- i + 1
                skipWhitespace()
                if tolerateErrors && s.[i] = '}' then
                    () // tolerate a trailing comma, even though is not valid json
                else
                    pairs.Add(parsePair())
                    skipWhitespace()
        if tolerateErrors && i < s.Length && s.[i] <> '}' then
            parseEllipsis() // tolerate ... or {...}
        ensure(i < s.Length && s.[i] = '}')
        i <- i + 1
        JsonValue.Record(pairs |> Array.ofSeq)

    and parseArray() =
        ensure(i < s.Length && s.[i] = '[')
        i <- i + 1
        skipWhitespace()
        let vals = ResizeArray<_>()
        if i < s.Length && s.[i] <> ']' then
            vals.Add(parseValue())
            skipWhitespace()
            while i < s.Length && s.[i] = ',' do
                i <- i + 1
                skipWhitespace()
                vals.Add(parseValue())
                skipWhitespace()
        if tolerateErrors && i < s.Length && s.[i] <> ']' then
            parseEllipsis() // tolerate ... or {...}
        ensure(i < s.Length && s.[i] = ']')
        i <- i + 1
        JsonValue.Array(vals |> Seq.toArray)

    and parseLiteral(expected, r) =
        ensure(i+expected.Length < s.Length)
        for j in 0 .. expected.Length - 1 do
            ensure(s.[i+j] = expected.[j])
        i <- i + expected.Length
        r

    // Start by parsing the top-level value
    member x.Parse() =
        let value = parseRootValue()
        skipWhitespace()
        if i <> s.Length then
            throw()
        value

    member x.ParseMultiple() =
        seq {
            while i <> s.Length do
                yield parseRootValue()
                skipWhitespace()
        }

type JsonValue with

  /// Parses the specified JSON string
  static member Parse(text, ?cultureInfo) =
    JsonParser(text, cultureInfo, false).Parse()

  /// Loads JSON from the specified stream
  static member Load(stream:Stream, ?cultureInfo) =
    use reader = new StreamReader(stream)
    let text = reader.ReadToEnd()
    JsonParser(text, cultureInfo, false).Parse()

  /// Loads JSON from the specified reader
  static member Load(reader:TextReader, ?cultureInfo) =
    let text = reader.ReadToEnd()
    JsonParser(text, cultureInfo, false).Parse()

  /// Loads JSON from the specified uri asynchronously
  static member AsyncLoad(uri:string, ?cultureInfo) = async {
    let! reader = asyncReadTextAtRuntime false "" "" "JSON" uri
    let text = reader.ReadToEnd()
    return JsonParser(text, cultureInfo, false).Parse()
  }

  /// Loads JSON from the specified uri
  static member Load(uri:string, ?cultureInfo) =
    JsonValue.AsyncLoad(uri, ?cultureInfo=cultureInfo)
    |> Async.RunSynchronously

  /// Parses the specified JSON string, tolerating invalid errors like trailing commans, and ignore content with elipsis ... or {...}
  static member ParseSample(text, ?cultureInfo) =
    JsonParser(text, cultureInfo, true).Parse()

  /// Parses the specified string into multiple JSON values
  static member ParseMultiple(text, ?cultureInfo) =
    JsonParser(text, cultureInfo, false).ParseMultiple()

  /// Sends the JSON to the specified uri. Defaults to a POST request.
  member x.Request(uri:string, ?httpMethod, ?headers) =
    let httpMethod = defaultArg httpMethod HttpMethod.Post
    let headers = defaultArg headers []
    let headers =
        if headers |> List.exists (fst >> ((=) (fst (HttpRequestHeaders.UserAgent ""))))
        then headers
        else HttpRequestHeaders.UserAgent "F# Data JSON Type Provider" :: headers
    let headers = HttpRequestHeaders.ContentType HttpContentTypes.Json :: headers
    Http.Request(
      uri,
      body = TextRequest (x.ToString(JsonSaveOptions.DisableFormatting)),
      headers = headers,
      httpMethod = httpMethod)

  /// Sends the JSON to the specified uri. Defaults to a POST request.
  member x.RequestAsync(uri:string, ?httpMethod, ?headers) =
    let httpMethod = defaultArg httpMethod HttpMethod.Post
    let headers = defaultArg headers []
    let headers =
        if headers |> List.exists (fst >> ((=) (fst (HttpRequestHeaders.UserAgent ""))))
        then headers
        else HttpRequestHeaders.UserAgent "F# Data JSON Type Provider" :: headers
    let headers = HttpRequestHeaders.ContentType HttpContentTypes.Json :: headers
    Http.AsyncRequest(
      uri,
      body = TextRequest (x.ToString(JsonSaveOptions.DisableFormatting)),
      headers = headers,
      httpMethod = httpMethod)

  [<Obsolete("Please use JsonValue.Request instead")>]
  member x.Post(uri:string, ?headers) =
    x.Request(uri, ?headers = headers)<|MERGE_RESOLUTION|>--- conflicted
+++ resolved
@@ -170,18 +170,10 @@
                         if d >= '0' && d <= '9' then int32 d - int32 '0'
                         elif d >= 'a' && d <= 'f' then int32 d - int32 'a' + 10
                         elif d >= 'A' && d <= 'F' then int32 d - int32 'A' + 10
-<<<<<<< HEAD
-                        else failwith "hexdigit" 
-                    let unicodeChar (s:string) =
-                        if s.Length <> 4 then failwith "unicodeChar";
-                        char (hexdigit s.[0] * 4096 + hexdigit s.[1] * 256 + hexdigit s.[2] * 16 + hexdigit s.[3])
-                    let makeUnicodeChar (c:int16) =  [| byte(c >>> 8); byte(c) |]
-=======
                         else failwith "hexdigit"
                     let unicodeChar (s:string) =
                         if s.Length <> 4 then failwith "unicodeChar";
                         char (hexdigit s.[0] * 4096 + hexdigit s.[1] * 256 + hexdigit s.[2] * 16 + hexdigit s.[3])
->>>>>>> 444a9c8d
                     let ch = unicodeChar (s.Substring(i+2, 4))
                     buf.Append(ch) |> ignore
                     i <- i + 4  // the \ and u will also be skipped past further below
