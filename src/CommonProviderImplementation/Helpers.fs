﻿// --------------------------------------------------------------------------------------
// Helpers for writing type providers
// ----------------------------------------------------------------------------------------------

namespace ProviderImplementation

open System
open System.Collections.Generic
open System.Diagnostics
open System.IO
open System.Reflection
open Microsoft.FSharp.Core.CompilerServices
open Microsoft.FSharp.Quotations
open FSharp.Data.Runtime
open FSharp.Data.Runtime.IO
open FSharp.Data.Runtime.StructuralTypes
open FSharp.Data.Runtime.StructuralInference
open ProviderImplementation
open ProviderImplementation.ProvidedTypes

// ----------------------------------------------------------------------------------------------

[<AutoOpen>]
module PrimitiveInferedPropertyExtensions =

    type PrimitiveInferedProperty with
    
      member x.TypeWithMeasure =
          match x.UnitOfMeasure with
          | None -> x.RuntimeType
          | Some unit -> 
              if supportsUnitsOfMeasure x.RuntimeType
              then ProvidedMeasureBuilder.Default.AnnotateType(x.RuntimeType, [unit])
              else failwithf "Units of measure not supported by type %s" x.RuntimeType.Name

// ----------------------------------------------------------------------------------------------

[<AutoOpen>]
module ActivePatterns =

    /// Helper active pattern that can be used when constructing InvokeCode
    /// (to avoid writing pattern matching or incomplete matches):
    ///
    ///    p.InvokeCode <- fun (Singleton self) -> <@ 1 + 2 @>
    ///
    let (|Singleton|) = function [l] -> l | _ -> failwith "Parameter mismatch"
    
    /// Takes a map and succeeds if it is empty
    let (|EmptyMap|_|) result (map:Map<_,_>) = if map.IsEmpty then Some result else None
    
    /// Takes a map and succeeds if it contains exactly one value
    let (|SingletonMap|_|) (map:Map<_,_>) = 
        if map.Count <> 1 then None else
            let (KeyValue(k, v)) = Seq.head map
            Some(k, v)

// ----------------------------------------------------------------------------------------------

module ReflectionHelpers = 

    open Microsoft.FSharp.Quotations
    
    let makeDelegate (exprfunc:Expr -> Expr) argType = 
        let var = Var("t", argType)
        let convBody = exprfunc (Expr.Var var)
        Expr.NewDelegate(typedefof<Func<_,_>>.MakeGenericType(argType, convBody.Type), [var], convBody)

// ----------------------------------------------------------------------------------------------

type DisposableTypeProviderForNamespaces() as x =
    inherit TypeProviderForNamespaces()
  
    let mutable disposeActionsByTypeName = Dictionary()
  
    static let idCount = ref 0
  
    let id = !idCount
  
    do incr idCount 
  
    do log (sprintf "Creating TypeProviderForNamespaces %O [%d]" x id)
  
    let addDisposeAction typeName action = lock disposeActionsByTypeName <| fun () ->
        match disposeActionsByTypeName.TryGetValue typeName with
        | false, _ -> 
            let disposeActions = ResizeArray()
            disposeActions.Add action
            disposeActionsByTypeName.Add(typeName, disposeActions)
        | true, disposeActions -> disposeActions.Add action

    let dispose typeName = lock disposeActionsByTypeName <| fun () ->
        log (sprintf "Disposing %s in TypeProviderForNamespaces %O [%d]" typeName x id)
        match disposeActionsByTypeName.TryGetValue typeName with
        | true, disposeActions ->
            disposeActionsByTypeName.Remove typeName |> ignore
            for action in disposeActions do
                action()
        | false, _ -> ()

    let disposeAll() = lock disposeActionsByTypeName <| fun () ->
        log (sprintf "Disposing all types in TypeProviderForNamespaces %O [%d]" x id)
        for typeName in Seq.toArray disposeActionsByTypeName.Keys do
            dispose typeName

    interface IDisposable with 
        member __.Dispose() = disposeAll()
              
    interface IDisposableTypeProvider with
        member __.Invalidate typeName = dispose typeName; ``base``.Invalidate()
        member __.AddDisposeAction typeName action = addDisposeAction typeName action
        member __.Id = id

// ----------------------------------------------------------------------------------------------

module ProviderHelpers =

    open System.IO
    open Microsoft.FSharp.Reflection
    open FSharp.Data.Runtime.Caching
    open FSharp.Data.Runtime.IO
    
    let asyncMap (replacer:AssemblyReplacer) (resultType:Type) (valueAsync:Expr<Async<'T>>) (body:Expr<'T>->Expr) =
        let (?) = ProviderImplementation.QuotationBuilder.(?)
        let convFunc = ReflectionHelpers.makeDelegate (Expr.Cast >> body) typeof<'T>      
        let f = Var("f", convFunc.Type)
        let body = typeof<TextRuntime>?AsyncMap (typeof<'T>, resultType) (valueAsync, Expr.Var f) :> Expr
        Expr.Let(f, convFunc, body) |> replacer.ToRuntime

    let some (typ:Type) arg =
        let unionCase = 
            FSharpType.GetUnionCases(typedefof<option<_>>.MakeGenericType typ)
            |> Seq.find (fun x -> x.Name = "Some")
        Expr.NewUnionCase(unionCase, [ arg ])

    let private cacheDuration = TimeSpan.FromMinutes 30.0
    let private invalidChars = [ for c in "\"|<>{}[]," -> c ] @ [ for i in 0..31 -> char i ] |> set
    let private webUrisCache, _ = createInternetFileCache "DesignTimeURIs" cacheDuration
    
    type private ParseTextResult<'T> =
        { TypedSamples : 'T []
          SampleIsUri : bool
          SampleIsWebUri : bool
          SampleIsResource : bool }

    /// Reads a sample parameter for a type provider, detecting if it is a uri and fetching it if needed
    /// Samples from the web are cached for 30 minutes
    /// Samples from the filesystem are read using shared read, so it works when the file is locked by Excel or similar tools,
    /// and a filesystem watcher that calls the invalidate function whenever the file changes is setup
    /// 
    /// Parameters:
    /// * sampleOrSampleUri - the text which can be a sample or an uri for a sample
    /// * parseFunc - receives the file/url extension (or ""  if not applicable) and the text value 
    /// * formatName - the description of what is being parsed (for the error message)
    /// * tp - the type provider
    /// * cfg - the type provider config
    /// * optResource - when specified, we first try to treat read the sample from an embedded resource
    ///     (the value specified assembly and resource name e.g. "MyCompany.MyAssembly, some_resource.json")
    /// * resolutionFolder - if the type provider allows to override the resolutionFolder pass it here
    let private parseTextAtDesignTime sampleOrSampleUri parseFunc formatName (tp:IDisposableTypeProvider) 
                                      (cfg:TypeProviderConfig) resolutionFolder optResource fullTypeName =
    
        using (logTime "Loading" sampleOrSampleUri) <| fun _ ->
    
        let tryGetResource() = 
            if String.IsNullOrWhiteSpace(optResource) then None else
            match optResource.Split(',') with
            | [| asmName; name |] ->
                try
                  let asmLocation = 
                    cfg.ReferencedAssemblies 
                    |> Array.tryFind (fun x -> x.EndsWith(asmName + ".dll"))
                  let asm = 
                    match asmLocation with
                    | Some asmLocation -> Assembly.LoadFrom asmLocation
                    | None -> Assembly.Load(asmName)
                  use sr = new StreamReader(asm.GetManifestResourceStream(name.Trim()))
                  Some(sr.ReadToEnd())
                with _ -> 
                  // Silently ignore errors - in particular, the above will only be used when 
                  // an already compiled assembly is referenced by another F# code
                  None
            | _ -> None

        let tryGetUri str =
            match Uri.TryCreate(str, UriKind.RelativeOrAbsolute) with
            | false, _ -> None
            | true, uri ->
                if str.Trim() = "" || not uri.IsAbsoluteUri && Seq.exists invalidChars.Contains str
                then None else Some uri
    
        match tryGetResource() with
        | Some res -> { TypedSamples = parseFunc "" res
                        SampleIsUri = false
                        SampleIsWebUri = false
                        SampleIsResource = true }
        | _ -> 

        match tryGetUri sampleOrSampleUri with
        | None -> 
    
<<<<<<< HEAD
            try parseFunc "" sampleOrSampleUri, false, false
            with e -> failwithf "The provided sample is neither a file, nor well-formed %s: %s" formatName e.Message
=======
            try
                { TypedSamples = parseFunc "" sampleOrSampleUri
                  SampleIsUri = false
                  SampleIsWebUri = false
                  SampleIsResource = false }
            with e -> 
                failwithf "The provided sample is neither a file, nor a well-formed %s: %s" formatName e.Message
>>>>>>> 9041acf7
    
        | Some uri ->
    
            let resolver = 
                { ResolutionType = DesignTime
                  DefaultResolutionFolder = cfg.ResolutionFolder
                  ResolutionFolder = resolutionFolder }
            
            let readText() = 
                Async.RunSynchronously <| async {
                    use! stream = asyncOpenStream (Some (tp, fullTypeName)) resolver formatName uri
                    use reader = new StreamReader(stream)
                    return reader.ReadToEnd()
                } 
    
            try
              
                let sample, isWeb = 
                    if isWeb uri then
                        match webUrisCache.TryRetrieve uri.OriginalString with
                        | Some value -> value, true
                        | None ->
                            let value = readText()
                            webUrisCache.Set(uri.OriginalString, value)
                            value, true
                    else readText(), false
                    
<<<<<<< HEAD
                parseFunc (Path.GetExtension uri.OriginalString) sample, true, isWeb
=======
                { TypedSamples = parseFunc (Path.GetExtension uri.OriginalString) sample
                  SampleIsUri = true
                  SampleIsWebUri = isWeb
                  SampleIsResource = false }
>>>>>>> 9041acf7
    
            with e ->
    
                if not uri.IsAbsoluteUri then
                    // even if it's a valid uri, it could be sample text
                    try 
<<<<<<< HEAD
                        parseFunc "" sampleOrSampleUri, false, false
=======
                        { TypedSamples = parseFunc "" sampleOrSampleUri
                          SampleIsUri = false
                          SampleIsWebUri = false
                          SampleIsResource = false }
>>>>>>> 9041acf7
                    with _ -> 
                        // if not, return the first exception
                        failwithf "Cannot read sample %s from '%s': %s" formatName sampleOrSampleUri e.Message
                else
                    failwithf "Cannot read sample %s from '%s': %s" formatName sampleOrSampleUri e.Message
    
    // carries part of the information needed by generateType
    type TypeProviderSpec = 
        { //the generated type
          GeneratedType : ProvidedTypeDefinition 
          //the representation type (what's returned from the constructors, may or may not be the same as Type)
          RepresentationType : Type 
          // the constructor from a text reader to the representation
          CreateFromTextReader : Expr<TextReader> -> Expr
          // the constructor from a text reader to an array of the representation
          CreateFromTextReaderForSampleList : Expr<TextReader> -> Expr }
    
    let private providedTypesCache = Dictionary()
    
    // Caches the generated types by name for up to 30 minutes, the same duration of web caches
    // If there's a file invalidation, this cache is also invalidated
    let internal getOrCreateProvidedType (tp:IDisposableTypeProvider) (fullTypeName:string) (runtimeVersion:AssemblyResolver.FSharpDataRuntimeVersion) cacheDuration f =
      
        let key = fullTypeName, runtimeVersion

        match providedTypesCache.TryGetValue key with
        | true, (providedType, time) when DateTime.Now - time < cacheDuration -> 
            log (sprintf "Reusing cache for %s [%d]" fullTypeName tp.Id)
            providedType
        | _ -> 
            let providedType = f()
            log (sprintf "Creating cache for %s [%d]" fullTypeName tp.Id)
            providedTypesCache.[key] <- (providedType, DateTime.Now)
            tp.AddDisposeAction fullTypeName <| fun () -> 
                log (sprintf "Invalidating cache for %s [%d]" fullTypeName tp.Id )
                providedTypesCache.Remove key |> ignore
            providedType
    
    /// Creates all the constructors for a type provider: (Async)Parse, (Async)Load, (Async)GetSample(s), and default constructor
    /// * sampleOrSampleUri - the text which can be a sample or an uri for a sample
    /// * sampleIsList - true if the sample consists of several samples put together
    /// * parseSingle - receives the file/url extension (or ""  if not applicable) and the text value 
    /// * parseList - receives the file/url extension (or ""  if not applicable) and the text value 
    /// * getSpecFromSamples - receives a seq of parsed samples and returns a TypeProviderSpec
    /// * tp -> the type provider
    /// * cfg -> the type provider config
    /// * replacer -> the assemblyReplacer
    /// * resolutionFolder -> if the type provider allows to override the resolutionFolder pass it here
    /// * optResource - when specified, we first try to treat read the sample from an embedded resource
    ///     (the value specified assembly and resource name e.g. "MyCompany.MyAssembly, some_resource.json")
    /// * typeName -> the full name of the type provider, this will be used for caching
    let generateType formatName sampleOrSampleUri sampleIsList parseSingle parseList getSpecFromSamples runtimeVersion
                     (tp:DisposableTypeProviderForNamespaces) (cfg:TypeProviderConfig) (replacer:AssemblyReplacer) 
                     resolutionFolder optResource fullTypeName =
    
        let isRunningInFSI = cfg.IsHostedExecution
        let defaultResolutionFolder = cfg.ResolutionFolder
        
        let parse extension (value:string) = using (logTime "Parsing" sampleOrSampleUri) <| fun _ ->
            if sampleIsList then
                parseList extension value
            else
                [| parseSingle extension value |]
        
        getOrCreateProvidedType tp fullTypeName runtimeVersion cacheDuration <| fun () ->

        // Infer the schema from a specified uri or inline text
        let parseResult = parseTextAtDesignTime sampleOrSampleUri parse formatName tp cfg resolutionFolder optResource fullTypeName
        
<<<<<<< HEAD
        let spec = getSpecFromSamples typedSamples
=======
        let spec = getSpecFromSamples parseResult.TypedSamples
>>>>>>> 9041acf7
        
        let resultType = spec.RepresentationType
        let resultTypeAsync = typedefof<Async<_>>.MakeGenericType(resultType) |> replacer.ToRuntime
        
        using (logTime "TypeGeneration" sampleOrSampleUri) <| fun _ ->
        
        [ // Generate static Parse method
          let args = [ ProvidedParameter("text", typeof<string>) ]
          let m = ProvidedMethod("Parse", args, resultType, IsStaticMethod = true)
          m.InvokeCode <- fun (Singleton text) -> 
              <@ new StringReader(%%text) :> TextReader @>
              |> spec.CreateFromTextReader 
          m.AddXmlDoc <| sprintf "Parses the specified %s string" formatName
          yield m :> MemberInfo
          
          // Generate static Load stream method
          let args = [ ProvidedParameter("stream", typeof<Stream>) ]
          let m = ProvidedMethod("Load", args, resultType, IsStaticMethod = true)
          m.InvokeCode <- fun (Singleton stream) ->       
              <@ new StreamReader(%%stream:Stream) :> TextReader @>
              |> spec.CreateFromTextReader 
          m.AddXmlDoc <| sprintf "Loads %s from the specified stream" formatName
          yield m :> _
        
          // Generate static Load reader method
          let args = [ ProvidedParameter("reader", typeof<TextReader>) ]
          let m = ProvidedMethod("Load", args, resultType, IsStaticMethod = true)
          m.InvokeCode <- fun (Singleton reader) -> 
              reader |> Expr.Cast |> spec.CreateFromTextReader
          m.AddXmlDoc <| sprintf "Loads %s from the specified reader" formatName
          yield m :> _
          
          // Generate static Load uri method
          let args = [ ProvidedParameter("uri", typeof<string>) ]
          let m = ProvidedMethod("Load", args, resultType, IsStaticMethod = true)
          m.InvokeCode <- fun (Singleton uri) -> 
              <@ Async.RunSynchronously(asyncReadTextAtRuntime isRunningInFSI defaultResolutionFolder resolutionFolder formatName %%uri) @>
              |> spec.CreateFromTextReader 
          m.AddXmlDoc <| sprintf "Loads %s from the specified uri" formatName
          yield m :> _
        
          // Generate static AsyncLoad uri method
          let args = [ ProvidedParameter("uri", typeof<string>) ]
          let m = ProvidedMethod("AsyncLoad", args, resultTypeAsync, IsStaticMethod = true)
          m.InvokeCode <- fun (Singleton uri) -> 
              let readerAsync = <@ asyncReadTextAtRuntime isRunningInFSI defaultResolutionFolder resolutionFolder formatName %%uri @>
              asyncMap replacer resultType readerAsync spec.CreateFromTextReader
          m.AddXmlDoc <| sprintf "Loads %s from the specified uri" formatName
          yield m :> _
          
          if sampleOrSampleUri <> "" && 
             not (parseResult.SampleIsResource) && 
             (runtimeVersion.SupportsLocalFileSystem || not parseResult.SampleIsUri || parseResult.SampleIsWebUri) then
        
              if sampleIsList then
              
                  // the [][] case needs more work, and it's a weird scenario anyway, so we won't support it
                  if not resultType.IsArray then
                  
                      let resultTypeArray = resultType.MakeArrayType()
                      let resultTypeArrayAsync = typedefof<Async<_>>.MakeGenericType(resultTypeArray) |> replacer.ToRuntime
                      
                      // Generate static GetSamples method
                      let m = ProvidedMethod("GetSamples", [], resultTypeArray, IsStaticMethod = true)
                      m.InvokeCode <- fun _ -> 
                          if parseResult.SampleIsUri 
                          then <@ Async.RunSynchronously(asyncReadTextAtRuntimeWithDesignTimeRules defaultResolutionFolder resolutionFolder formatName sampleOrSampleUri) @>
                          else <@ new StringReader(sampleOrSampleUri) :> TextReader @>
                          |> spec.CreateFromTextReaderForSampleList
                      yield m :> _
                              
                      if parseResult.SampleIsUri  then
                          // Generate static AsyncGetSamples method
                          let m = ProvidedMethod("AsyncGetSamples", [], resultTypeArrayAsync, IsStaticMethod = true)
                          m.InvokeCode <- fun _ -> 
                              let readerAsync = <@ asyncReadTextAtRuntimeWithDesignTimeRules defaultResolutionFolder resolutionFolder formatName sampleOrSampleUri @>
                              asyncMap replacer resultTypeArray readerAsync spec.CreateFromTextReaderForSampleList
                          yield m :> _
              
              else 
              
                let name = if resultType.IsArray then "GetSamples" else "GetSample"
              
                let getSampleCode = fun _ -> 
                    if parseResult.SampleIsUri  
                    then <@ Async.RunSynchronously(asyncReadTextAtRuntimeWithDesignTimeRules defaultResolutionFolder resolutionFolder formatName sampleOrSampleUri) @>
                    else <@ new StringReader(sampleOrSampleUri) :> TextReader @>
                    |> spec.CreateFromTextReader
              
                // Generate static GetSample method
                yield ProvidedMethod(name, [], resultType, IsStaticMethod = true, InvokeCode = getSampleCode) :> _
                          
                if not sampleIsList && spec.GeneratedType :> Type = spec.RepresentationType then
                    // Generate default constructor
                    yield ProvidedConstructor([], InvokeCode = getSampleCode) :> _
              
                if parseResult.SampleIsUri then
                    // Generate static AsyncGetSample method
                    let m = ProvidedMethod("Async" + name, [], resultTypeAsync, IsStaticMethod = true)
                    m.InvokeCode <- fun _ -> 
                        let readerAsync = <@ asyncReadTextAtRuntimeWithDesignTimeRules defaultResolutionFolder resolutionFolder formatName sampleOrSampleUri @>
                        asyncMap replacer resultType readerAsync spec.CreateFromTextReader
                    yield m :> _
        
        ] |> spec.GeneratedType.AddMembers
        
        spec.GeneratedType<|MERGE_RESOLUTION|>--- conflicted
+++ resolved
@@ -198,10 +198,6 @@
         match tryGetUri sampleOrSampleUri with
         | None -> 
     
-<<<<<<< HEAD
-            try parseFunc "" sampleOrSampleUri, false, false
-            with e -> failwithf "The provided sample is neither a file, nor well-formed %s: %s" formatName e.Message
-=======
             try
                 { TypedSamples = parseFunc "" sampleOrSampleUri
                   SampleIsUri = false
@@ -209,7 +205,6 @@
                   SampleIsResource = false }
             with e -> 
                 failwithf "The provided sample is neither a file, nor a well-formed %s: %s" formatName e.Message
->>>>>>> 9041acf7
     
         | Some uri ->
     
@@ -237,28 +232,20 @@
                             value, true
                     else readText(), false
                     
-<<<<<<< HEAD
-                parseFunc (Path.GetExtension uri.OriginalString) sample, true, isWeb
-=======
                 { TypedSamples = parseFunc (Path.GetExtension uri.OriginalString) sample
                   SampleIsUri = true
                   SampleIsWebUri = isWeb
                   SampleIsResource = false }
->>>>>>> 9041acf7
     
             with e ->
     
                 if not uri.IsAbsoluteUri then
                     // even if it's a valid uri, it could be sample text
                     try 
-<<<<<<< HEAD
-                        parseFunc "" sampleOrSampleUri, false, false
-=======
                         { TypedSamples = parseFunc "" sampleOrSampleUri
                           SampleIsUri = false
                           SampleIsWebUri = false
                           SampleIsResource = false }
->>>>>>> 9041acf7
                     with _ -> 
                         // if not, return the first exception
                         failwithf "Cannot read sample %s from '%s': %s" formatName sampleOrSampleUri e.Message
@@ -328,11 +315,7 @@
         // Infer the schema from a specified uri or inline text
         let parseResult = parseTextAtDesignTime sampleOrSampleUri parse formatName tp cfg resolutionFolder optResource fullTypeName
         
-<<<<<<< HEAD
-        let spec = getSpecFromSamples typedSamples
-=======
         let spec = getSpecFromSamples parseResult.TypedSamples
->>>>>>> 9041acf7
         
         let resultType = spec.RepresentationType
         let resultTypeAsync = typedefof<Async<_>>.MakeGenericType(resultType) |> replacer.ToRuntime
